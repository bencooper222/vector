--- conflicted
+++ resolved
@@ -16,33 +16,25 @@
     tls::{TlsConfig, TlsSettings},
 };
 
-<<<<<<< HEAD
-#[derive(Debug, Clone, Serialize, Deserialize)]
-pub struct EncodingMigrator;
-
-impl EncodingConfigMigrator for EncodingMigrator {
-    type Codec = Encoding;
-
-    fn migrate(codec: &Self::Codec) -> SerializerConfig {
-        match codec {
-            Encoding::Json => JsonSerializerConfig::new().into(),
-            Encoding::Text => TextSerializerConfig::new().into(),
-            Encoding::Logfmt => LogfmtSerializerConfig::new().into(),
-        }
-    }
-}
-
-#[derive(Debug, Copy, Clone, Eq, PartialEq, Serialize, Deserialize)]
+/// Loki-specific compression.
+#[configurable_component]
+#[derive(Debug, Copy, Clone, Eq, PartialEq)]
 pub enum ExtendedCompression {
-    #[serde(rename = "snappy")]
+    /// Snappy compression.
+    ///
+    /// This implies sending push requests as Protocol Buffers.
     Snappy,
 }
 
-#[derive(Debug, Copy, Clone, Eq, PartialEq, Serialize, Deserialize)]
+/// Compose with basic compression and Loki-specific compression.  
+#[configurable_component(sink)]
+#[derive(Debug, Copy, Clone, Eq, PartialEq)]
 #[serde(untagged)]
 pub enum CompressionConfigAdapter {
-    Original(Compression),
-    Extended(ExtendedCompression),
+    /// Basic compression.
+    Original(#[configurable(derived)] Compression),
+    /// Loki-specific compression.
+    Extended(#[configurable(derived)] ExtendedCompression),
 }
 
 impl CompressionConfigAdapter {
@@ -60,12 +52,9 @@
     }
 }
 
-#[derive(Clone, Debug, Deserialize, Serialize)]
-=======
 /// Configuration for the `loki` sink.
 #[configurable_component(sink)]
 #[derive(Clone, Debug)]
->>>>>>> 483a810b
 #[serde(deny_unknown_fields)]
 pub struct LokiConfig {
     /// The base URL of the Loki instance.
@@ -108,13 +97,9 @@
 
     #[configurable(derived)]
     #[serde(default)]
-<<<<<<< HEAD
     pub compression: CompressionConfigAdapter,
-=======
-    pub compression: Compression,
-
-    #[configurable(derived)]
->>>>>>> 483a810b
+
+    #[configurable(derived)]
     #[serde(default)]
     pub out_of_order_action: OutOfOrderAction,
 

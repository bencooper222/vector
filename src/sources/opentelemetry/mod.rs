--- conflicted
+++ resolved
@@ -109,16 +109,7 @@
             pipeline: cx.out.clone(),
             acknowledgements,
         })
-<<<<<<< HEAD
         .accept_compressed(tonic::codec::CompressionEncoding::Gzip);
-        let source =
-            run_grpc_server(self.address, tls_settings, service, cx.shutdown).map_err(|error| {
-                error!(message = "Source future failed.", %error);
-            });
-
-        Ok(Box::pin(source))
-=======
-        .accept_gzip();
         let grpc_source = run_grpc_server(
             self.grpc.address,
             grpc_tls_settings,
@@ -136,7 +127,6 @@
             run_http_server(self.http.address, http_tls_settings, filters, cx.shutdown);
 
         Ok(join(grpc_source, http_source).map(|_| Ok(())).boxed())
->>>>>>> 54132007
     }
 
     fn outputs(&self, _global_log_namespace: LogNamespace) -> Vec<Output> {

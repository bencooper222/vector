use std::collections::BTreeMap;

use vrl::prelude::*;

use crate::util;

#[derive(Clone, Copy, Debug)]
pub struct Compact;

impl Function for Compact {
    fn identifier(&self) -> &'static str {
        "compact"
    }

    fn parameters(&self) -> &'static [Parameter] {
        &[
            Parameter {
                keyword: "value",
                kind: kind::OBJECT | kind::ARRAY,
                required: true,
            },
            Parameter {
                keyword: "recursive",
                kind: kind::BOOLEAN,
                required: false,
            },
            Parameter {
                keyword: "null",
                kind: kind::BOOLEAN,
                required: false,
            },
            Parameter {
                keyword: "string",
                kind: kind::BOOLEAN,
                required: false,
            },
            Parameter {
                keyword: "object",
                kind: kind::BOOLEAN,
                required: false,
            },
            Parameter {
                keyword: "array",
                kind: kind::BOOLEAN,
                required: false,
            },
            Parameter {
                keyword: "nullish",
                kind: kind::BOOLEAN,
                required: false,
            },
        ]
    }

    fn examples(&self) -> &'static [Example] {
        &[
            Example {
                title: "object",
                source: r#"compact({ "a": {}, "b": null, "c": [null], "d": "", "e": "-", "f": true })"#,
                result: Ok(r#"{ "e": "-", "f": true }"#),
            },
            Example {
                title: "nullish",
                source: r#"compact(["-", "   ", "\n", null, true], nullish: true)"#,
                result: Ok(r#"[true]"#),
            },
        ]
    }

    fn compile(
        &self,
        _state: &state::Compiler,
        _ctx: &FunctionCompileContext,
        mut arguments: ArgumentList,
    ) -> Compiled {
        let value = arguments.required("value");
        let recursive = arguments.optional("recursive");
        let null = arguments.optional("null");
        let string = arguments.optional("string");
        let object = arguments.optional("object");
        let array = arguments.optional("array");
        let nullish = arguments.optional("nullish");

        Ok(Box::new(CompactFn {
            value,
            recursive,
            null,
            string,
            object,
            array,
            nullish,
        }))
    }
}

#[derive(Debug, Clone)]
struct CompactFn {
    value: Box<dyn Expression>,
    recursive: Option<Box<dyn Expression>>,
    null: Option<Box<dyn Expression>>,
    string: Option<Box<dyn Expression>>,
    object: Option<Box<dyn Expression>>,
    array: Option<Box<dyn Expression>>,
    nullish: Option<Box<dyn Expression>>,
}

#[derive(Debug)]
struct CompactOptions {
    recursive: bool,
    null: bool,
    string: bool,
    object: bool,
    array: bool,
    nullish: bool,
}

impl Default for CompactOptions {
    fn default() -> Self {
        Self {
            recursive: true,
            null: true,
            string: true,
            object: true,
            array: true,
            nullish: false,
        }
    }
}

impl CompactOptions {
    /// Check if the value is empty according to the given options
    fn is_empty(&self, value: &Value) -> bool {
        if self.nullish && util::is_nullish(value) {
            return true;
        }

        match value {
            Value::Bytes(bytes) => self.string && bytes.len() == 0,
            Value::Null => self.null,
            Value::Object(object) => self.object && object.is_empty(),
            Value::Array(array) => self.array && array.is_empty(),
            _ => false,
        }
    }
}

impl Expression for CompactFn {
    fn resolve(&self, ctx: &mut Context) -> Resolved {
        let options = CompactOptions {
            recursive: match &self.recursive {
                Some(expr) => expr.resolve(ctx)?.try_boolean()?,
                None => true,
            },

            null: match &self.null {
                Some(expr) => expr.resolve(ctx)?.try_boolean()?,
                None => true,
            },

            string: match &self.string {
                Some(expr) => expr.resolve(ctx)?.try_boolean()?,
                None => true,
            },

            object: match &self.object {
                Some(expr) => expr.resolve(ctx)?.try_boolean()?,
                None => true,
            },

            array: match &self.array {
                Some(expr) => expr.resolve(ctx)?.try_boolean()?,
                None => true,
            },

            nullish: match &self.nullish {
                Some(expr) => expr.resolve(ctx)?.try_boolean()?,
                None => false,
            },
        };

        match self.value.resolve(ctx)? {
            Value::Object(object) => Ok(Value::from(compact_object(object, &options))),
            Value::Array(arr) => Ok(Value::from(compact_array(arr, &options))),
            value => Err(value::Error::Expected {
                got: value.kind(),
<<<<<<< HEAD
                expected: Kind::array(BTreeMap::default()) | Kind::object(BTreeMap::default()),
=======
                expected: Kind::array(Collection::any()) | Kind::object(Collection::any()),
>>>>>>> 1711a8bd
            }
            .into()),
        }
    }

    fn type_def(&self, state: &state::Compiler) -> TypeDef {
        if self.value.type_def(state).is_array() {
            TypeDef::array(Collection::any())
        } else {
            TypeDef::object(Collection::any())
        }
    }
}

/// Compact the value if we are recursing - otherwise, just return the value untouched.
fn recurse_compact(value: Value, options: &CompactOptions) -> Value {
    match value {
        Value::Array(array) if options.recursive => Value::from(compact_array(array, options)),
        Value::Object(object) if options.recursive => Value::from(compact_object(object, options)),
        _ => value,
    }
}

fn compact_object(
    object: BTreeMap<String, Value>,
    options: &CompactOptions,
) -> BTreeMap<String, Value> {
    object
        .into_iter()
        .filter_map(|(key, value)| {
            let value = recurse_compact(value, options);
            if options.is_empty(&value) {
                None
            } else {
                Some((key, value))
            }
        })
        .collect()
}

fn compact_array(array: Vec<Value>, options: &CompactOptions) -> Vec<Value> {
    array
        .into_iter()
        .filter_map(|value| {
            let value = recurse_compact(value, options);
            if options.is_empty(&value) {
                None
            } else {
                Some(value)
            }
        })
        .collect()
}

#[cfg(test)]
mod test {
    use vector_common::btreemap;

    use super::*;

    #[test]
    fn test_compacted_array() {
        let cases = vec![
            (
                vec!["".into(), "".into()],              // expected
                vec!["".into(), Value::Null, "".into()], // original
                CompactOptions {
                    string: false,
                    ..Default::default()
                },
            ),
            (
                vec![1.into(), 2.into()],
                vec![1.into(), Value::Array(vec![]), 2.into()],
                Default::default(),
            ),
            (
                vec![1.into(), Value::Array(vec![3.into()]), 2.into()],
                vec![
                    1.into(),
                    Value::Array(vec![Value::Null, 3.into(), Value::Null]),
                    2.into(),
                ],
                Default::default(),
            ),
            (
                vec![1.into(), 2.into()],
                vec![
                    1.into(),
                    Value::Array(vec![Value::Null, Value::Null]),
                    2.into(),
                ],
                Default::default(),
            ),
            (
                vec![1.into(), Value::Object(map!["field2": 2]), 2.into()],
                vec![
                    1.into(),
                    Value::Object(map!["field1": Value::Null,
                                    "field2": 2]),
                    2.into(),
                ],
                Default::default(),
            ),
        ];

        for (expected, original, options) in cases {
            assert_eq!(expected, compact_array(original, &options))
        }
    }

    #[test]
    fn test_compacted_map() {
        let cases = vec![
            (
                btreemap! {
                    "key1" => "",
                    "key3" => "",
                }, // expected
                btreemap! {
                    "key1" => "",
                    "key2" => Value::Null,
                    "key3" => "",
                }, // original
                CompactOptions {
                    string: false,
                    ..Default::default()
                },
            ),
            (
                btreemap! {
                    "key1" => Value::from(1),
                    "key3" => Value::from(2),
                },
                btreemap! {
                    "key1" => Value::from(1),
                    "key2" => Value::Array(vec![]),
                    "key3" => Value::from(2),
                },
                Default::default(),
            ),
            (
                map!["key1": Value::from(1),
                     "key2": Value::Object(map!["key2": Value::from(3)]),
                     "key3": Value::from(2),
                ],
                map![
                    "key1": Value::from(1),
                    "key2": Value::Object(map!["key1": Value::Null,
                                            "key2": Value::from(3),
                                            "key3": Value::Null]),
                    "key3": Value::from(2),
                ],
                Default::default(),
            ),
            (
                map!["key1": Value::from(1),
                     "key2": Value::Object(map!["key1": Value::Null,]),
                     "key3": Value::from(2),
                ],
                map![
                    "key1": Value::from(1),
                    "key2": Value::Object(map!["key1": Value::Null,]),
                    "key3": Value::from(2),
                ],
                CompactOptions {
                    recursive: false,
                    ..Default::default()
                },
            ),
            (
                map!["key1": Value::from(1),
                     "key3": Value::from(2),
                ],
                map![
                    "key1": Value::from(1),
                    "key2": Value::Object(map!["key1": Value::Null,]),
                    "key3": Value::from(2),
                ],
                Default::default(),
            ),
            (
                btreemap! {
                    "key1" => Value::from(1),
                    "key2" => Value::Array(vec![2.into()]),
                    "key3" => Value::from(2),
                },
                btreemap! {
                    "key1" => Value::from(1),
                    "key2" => Value::Array(vec![Value::Null, 2.into(), Value::Null]),
                    "key3" => Value::from(2),
                },
                Default::default(),
            ),
        ];

        for (expected, original, options) in cases {
            assert_eq!(expected, compact_object(original, &options))
        }
    }

    test_function![
        compact => Compact;

        with_map {
            args: func_args![value: map!["key1": Value::Null,
                                         "key2": 1,
                                         "key3": "",
            ]],
            want: Ok(Value::Object(map!["key2": 1])),
            tdef: TypeDef::object(Collection::any()),
        }

        with_array {
            args: func_args![value: vec![Value::Null, Value::from(1), Value::from(""),]],
            want: Ok(Value::Array(vec![Value::from(1)])),
            tdef: TypeDef::array(Collection::any()),
        }

        nullish {
            args: func_args![
                value: btreemap! {
                    "key1" => "-",
                    "key2" => 1,
                    "key3" => " "
                },
                nullish: true
            ],
            want: Ok(Value::Object(map!["key2": 1])),
            tdef: TypeDef::object(Collection::any()),
        }
    ];
}<|MERGE_RESOLUTION|>--- conflicted
+++ resolved
@@ -183,11 +183,7 @@
             Value::Array(arr) => Ok(Value::from(compact_array(arr, &options))),
             value => Err(value::Error::Expected {
                 got: value.kind(),
-<<<<<<< HEAD
-                expected: Kind::array(BTreeMap::default()) | Kind::object(BTreeMap::default()),
-=======
                 expected: Kind::array(Collection::any()) | Kind::object(Collection::any()),
->>>>>>> 1711a8bd
             }
             .into()),
         }

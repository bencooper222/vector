<<<<<<< HEAD
use std::{error::Error, fmt};

use compiler::value::VrlValueConvert;
use compiler::ExpressionError;
=======
use compiler::{
    vm::{OpCode, Vm},
    ExpressionError, Function,
};
>>>>>>> e9e692b9
use lookup::LookupBuf;
use std::{error::Error, fmt};
use vector_common::TimeZone;

use crate::{state, Context, Program, Target, Value};

pub type RuntimeResult = Result<Value, Terminate>;

#[derive(Debug, Default)]
pub struct Runtime {
    state: state::Runtime,
    root_lookup: LookupBuf,
}

/// The error raised if the runtime is terminated.
#[derive(Debug, Clone, PartialEq, Eq)]
pub enum Terminate {
    /// A manual `abort` call.
    ///
    /// This is an intentional termination that does not result in an
    /// `Ok(Value)` result, but should neither be interpreted as an unexpected
    /// outcome.
    Abort(ExpressionError),

    /// An unexpected program termination.
    Error(ExpressionError),
}

impl fmt::Display for Terminate {
    fn fmt(&self, f: &mut fmt::Formatter<'_>) -> fmt::Result {
        match self {
            Terminate::Abort(error) => error.fmt(f),
            Terminate::Error(error) => error.fmt(f),
        }
    }
}

impl Error for Terminate {
    fn source(&self) -> Option<&(dyn Error + 'static)> {
        None
    }
}

impl Runtime {
    pub fn new(state: state::Runtime) -> Self {
        Self {
            state,
            root_lookup: LookupBuf::root(),
        }
    }

    pub fn is_empty(&self) -> bool {
        self.state.is_empty()
    }

    pub fn clear(&mut self) {
        self.state.clear();
    }

    /// Given the provided [`Target`], resolve the provided [`Program`] to
    /// completion.
    pub fn resolve(
        &mut self,
        target: &mut dyn Target,
        program: &Program,
        timezone: &TimeZone,
    ) -> RuntimeResult {
        // Validate that the path is an object.
        //
        // VRL technically supports any `Value` object as the root, but the
        // assumption is people are expected to use it to query objects.
        match target.get(&self.root_lookup) {
            Ok(Some(Value::Map(_))) => {}
            Ok(Some(value)) => {
                return Err(Terminate::Error(
                    format!(
                        "target must be a valid object, got {}: {}",
                        value.vrl_kind(),
                        value
                    )
                    .into(),
                ))
            }
            Ok(None) => {
                return Err(Terminate::Error(
                    "expected target object, got nothing".to_owned().into(),
                ))
            }
            Err(err) => {
                return Err(Terminate::Error(
                    format!("error querying target object: {}", err).into(),
                ))
            }
        };

        let mut context = Context::new(target, &mut self.state, timezone);

        let mut values = program
            .iter()
            .map(|expr| {
                expr.resolve(&mut context).map_err(|err| match err {
                    ExpressionError::Abort { .. } => Terminate::Abort(err),
                    err @ ExpressionError::Error { .. } => Terminate::Error(err),
                })
            })
            .collect::<Result<Vec<_>, _>>()?;

        Ok(values.pop().unwrap_or(Value::Null))
    }

    pub fn compile(&self, fns: Vec<Box<dyn Function>>, program: &Program) -> Result<Vm, String> {
        let mut vm = Vm::new(fns);

        for expr in program.iter() {
            expr.compile_to_vm(&mut vm)?;
        }

        vm.write_opcode(OpCode::Return);

        Ok(vm)
    }

    /// Given the provided [`Target`], runs the [`Vm`] to completion.
    pub fn run_vm(
        &mut self,
        vm: &Vm,
        target: &mut dyn Target,
        timezone: &TimeZone,
    ) -> Result<Value, Terminate> {
        let mut context = Context::new(target, &mut self.state, timezone);
        vm.interpret(&mut context).map_err(|err| match err {
            ExpressionError::Abort { .. } => Terminate::Abort(err),
            err @ ExpressionError::Error { .. } => Terminate::Error(err),
        })
    }
}<|MERGE_RESOLUTION|>--- conflicted
+++ resolved
@@ -1,16 +1,11 @@
-<<<<<<< HEAD
 use std::{error::Error, fmt};
 
 use compiler::value::VrlValueConvert;
-use compiler::ExpressionError;
-=======
 use compiler::{
     vm::{OpCode, Vm},
     ExpressionError, Function,
 };
->>>>>>> e9e692b9
 use lookup::LookupBuf;
-use std::{error::Error, fmt};
 use vector_common::TimeZone;
 
 use crate::{state, Context, Program, Target, Value};

--- conflicted
+++ resolved
@@ -71,48 +71,34 @@
                 if let Some(value) = value {
                     match value {
                         // root-level maps must be merged
-<<<<<<< HEAD
-                        Value::Map(map) if field.is_root() || field.segments[0].is_index() => {
-                            parsed.as_map_mut().expect("root is object").extend(map);
-=======
-                        Value::Object(map) if field.is_root() => {
-                            parsed.as_object_mut().expect("root is object").extend(map);
->>>>>>> ae94d4ce
+                        Value::Map(map) if field.is_root() => {
+                            parsed.unwrap_map_mut().extend(map);
                         }
                         // anything else at the root leve must be ignored
                         _ if field.is_root() => {}
                         // ignore empty strings if necessary
                         Value::Bytes(b) if remove_empty && b.is_empty() => {}
                         // otherwise just apply VRL lookup insert logic
-<<<<<<< HEAD
-                        _ => {
-                            if let Err(error) = parsed.insert(field, value) {
-                                warn!(message = "Error updating field value", field = %field, %error);
-                            }
-                        }
-=======
-                        _ => match parsed.get(field).expect("field does not exist") {
+                        _ => match Target::get(&parsed, field).expect("field does not exist") {
                             Some(Value::Array(mut values)) => values.push(value),
                             Some(v) => {
-                                parsed.insert(field, Value::Array(vec![v, value])).unwrap_or_else(
+                                Target::insert(&mut parsed, field, Value::Array(vec![v, value])).unwrap_or_else(
                                     |error| warn!(message = "Error updating field value", field = %field, %error)
                                 );
                             }
                             None => {
-                                parsed.insert(field, value).unwrap_or_else(
+                                Target::insert(&mut parsed,field, value).unwrap_or_else(
                                     |error| warn!(message = "Error updating field value", field = %field, %error)
                                 );
                             }
                         },
->>>>>>> ae94d4ce
                     };
                 }
             } else {
                 // this must be a regex named capturing group (?<name>group),
                 // where name can only be alphanumeric - thus we do not need to parse field names(no nested fields)
                 parsed
-                    .as_map_mut()
-                    .expect("parsed value is not an object")
+                    .unwrap_map_mut()
                     .insert(name.to_string(), value.into());
             }
         }

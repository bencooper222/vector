use std::{
    collections::{HashMap, VecDeque},
    io::Cursor,
    sync::{
        atomic::{AtomicBool, AtomicU16, AtomicU64, Ordering},
        Arc,
    },
    task::Poll,
};

use crossbeam_queue::SegQueue;
use parking_lot::Mutex;
use proptest::{prop_assert, prop_assert_eq, proptest};
use temp_dir::TempDir;
use tokio::runtime::Builder;

use crate::{
    buffer_usage_data::BufferUsageHandle,
    encoding::FixedEncodable,
<<<<<<< HEAD
    test::install_tracing_helpers,
=======
    test::common::install_tracing_helpers,
>>>>>>> 38c24354
    variants::disk_v2::{
        common::MAX_FILE_ID, record::RECORD_HEADER_LEN, writer::RecordWriter, Buffer,
        DiskBufferConfig, WriterError,
    },
    EventCount,
};

mod action;
use self::{
    action::{arb_actions, Action},
    record::EncodeError,
};

mod common;
use self::common::{arb_buffer_config, Progress};

mod filesystem;
use self::filesystem::TestFilesystem;

mod record;
use self::record::Record;

mod sequencer;
use self::sequencer::{ActionSequencer, ReadActionResult, WriteActionResult};

/// Model for the filesystem.
///
/// Provides roughly-equivalent methods as the `Filesystem` trait, and internally holds the state of
/// all files used by the reader and writer.
#[derive(Debug)]
struct FilesystemModel {
    file_size_limit: u64,
    write_buffer_size: u64,
    files: Mutex<HashMap<u16, FileModel>>,
}

impl FilesystemModel {
    pub fn new(config: &DiskBufferConfig<TestFilesystem>) -> Self {
        Self {
            file_size_limit: config.max_data_file_size,
            write_buffer_size: config.write_buffer_size as u64,
            files: Mutex::default(),
        }
    }

    fn open_file(&self, id: u16) -> Option<FileModel> {
        let files = self.files.lock();
        files.get(&id).cloned()
    }

    fn create_file(&self, id: u16) -> Option<FileModel> {
        let mut files = self.files.lock();
        if files.contains_key(&id) {
            return None;
        }

        let file = FileModel::new(self.file_size_limit, self.write_buffer_size);
        files.insert(id, file.clone());

        Some(file)
    }

    fn delete_file(&self, id: u16) -> bool {
        let mut files = self.files.lock();
        files.remove(&id).is_some()
    }
}

/// Models the all-in behavior of for a data file wrapped with a buffered writer.
///
/// We deal explicitly with records but do track the on-disk byte size of a record, and correctly
/// encapsulate the concept of a buffered writer by tracking unflushed records, as well as
/// forcefully flushing when the internal buffer is overrun, and so on.
#[derive(Clone, Debug)]
struct FileModel {
    file_size_limit: u64,
    write_buffer_size: u64,
    unflushed_records: Arc<SegQueue<(Record, u64)>>,
    unflushed_bytes: Arc<AtomicU64>,
    flushed_records: Arc<SegQueue<(Record, u64)>>,
    flushed_bytes: Arc<AtomicU64>,
    finalized: Arc<AtomicBool>,
}

impl FileModel {
    fn new(file_size_limit: u64, write_buffer_size: u64) -> Self {
        Self {
            file_size_limit,
            write_buffer_size,
            unflushed_records: Arc::default(),
            unflushed_bytes: Arc::default(),
            flushed_records: Arc::default(),
            flushed_bytes: Arc::default(),
            finalized: Arc::default(),
        }
    }

    fn finalize(&self) {
        self.finalized.store(true, Ordering::SeqCst);
    }

    fn is_finalized(&self) -> bool {
        self.finalized.load(Ordering::SeqCst)
    }

    fn write(&self, record: Record, record_len: u64) -> (Option<Record>, usize, u64) {
        assert!(
            !self.is_finalized(),
            "invariant violation: tried to write to file after finalization"
        );

        // If this record, when written, would exceed the maximum file size, we have to reject it,
        // unless the file is entirely empty, in which case we always allow at least one write:
        let file_size_overall =
            self.flushed_bytes.load(Ordering::SeqCst) + self.unflushed_bytes.load(Ordering::SeqCst);
        if file_size_overall > 0 && file_size_overall + record_len > self.file_size_limit {
            return (Some(record), 0, 0);
        }

        let mut flushed_events = 0;
        let mut flushed_bytes = 0;

        // If this write would exceed our internal write buffer capacity, flush any unflushed
        // records first:
        if self.unflushed_bytes.load(Ordering::SeqCst) + record_len > self.write_buffer_size {
            let (events, bytes) = self.flush();
            flushed_events += events;
            flushed_bytes += bytes;
        }

        if record_len >= self.write_buffer_size {
            // The record is bigger the write buffer itself, so just write it immediately:
            flushed_events += record.event_count();
            flushed_bytes += record_len;

            self.flushed_bytes.fetch_add(record_len, Ordering::SeqCst);
            self.flushed_records.push((record, record_len));
        } else {
            self.unflushed_bytes.fetch_add(record_len, Ordering::SeqCst);
            self.unflushed_records.push((record, record_len));
        }

        (None, flushed_events, flushed_bytes)
    }

    fn flush(&self) -> (usize, u64) {
        let mut flushed_events = 0;
        let mut flushed_bytes = 0;
        while let Some((record, record_len)) = self.unflushed_records.pop() {
            flushed_events += record.event_count();
            flushed_bytes += record_len;

            self.unflushed_bytes.fetch_sub(record_len, Ordering::SeqCst);
            self.flushed_bytes.fetch_add(record_len, Ordering::SeqCst);
            self.flushed_records.push((record, record_len));
        }

        (flushed_events, flushed_bytes)
    }

    fn read(&self) -> Option<(Record, u64)> {
        self.flushed_records.pop()
    }

    fn flushed_size(&self) -> u64 {
        self.flushed_bytes.load(Ordering::SeqCst)
    }

    fn unflushed_size(&self) -> u64 {
        self.unflushed_bytes.load(Ordering::SeqCst)
    }
}

/// Model for the ledger.
///
/// Very simplistic as we really just use it to hold the buffer size, in bytes and events, and the
/// reader/writer file state.
struct LedgerModel {
    config: DiskBufferConfig<TestFilesystem>,
    buffer_size: AtomicU64,
    writer_file_id: AtomicU16,
    reader_file_id: AtomicU16,
    writer_done: AtomicBool,
    unread_events: AtomicU64,
}

impl LedgerModel {
    fn new(config: &DiskBufferConfig<TestFilesystem>) -> Self {
        Self {
            config: config.clone(),
            buffer_size: AtomicU64::new(0),
            writer_file_id: AtomicU16::new(0),
            reader_file_id: AtomicU16::new(0),
            writer_done: AtomicBool::new(false),
            unread_events: AtomicU64::new(0),
        }
    }

    fn config(&self) -> &DiskBufferConfig<TestFilesystem> {
        &self.config
    }

    fn mark_writer_done(&self) {
        self.writer_done.store(true, Ordering::SeqCst);
    }

    fn is_writer_done(&self) -> bool {
        self.writer_done.load(Ordering::SeqCst)
    }

    fn get_buffer_size(&self) -> u64 {
        self.buffer_size.load(Ordering::SeqCst)
    }

    fn increment_buffer_size(&self, amount: u64) {
        self.buffer_size.fetch_add(amount, Ordering::SeqCst);
    }

    fn decrement_buffer_size(&self, amount: u64) {
        self.buffer_size.fetch_sub(amount, Ordering::SeqCst);
    }

    fn get_unread_events(&self) -> u64 {
        self.unread_events.load(Ordering::SeqCst)
    }

    fn increment_unread_events(&self, amount: u64) {
        self.unread_events.fetch_add(amount, Ordering::SeqCst);
    }

    fn decrement_unread_events(&self, amount: u64) {
        self.unread_events.fetch_sub(amount, Ordering::SeqCst);
    }

    fn get_writer_file_id(&self) -> u16 {
        self.writer_file_id.load(Ordering::SeqCst) % MAX_FILE_ID
    }

    fn increment_writer_file_id(&self) {
        self.writer_file_id.fetch_add(1, Ordering::SeqCst);
    }

    fn get_reader_file_id(&self) -> u16 {
        self.reader_file_id.load(Ordering::SeqCst) % MAX_FILE_ID
    }

    fn increment_reader_file_id(&self) {
        self.reader_file_id.fetch_add(1, Ordering::SeqCst);
    }
}

enum ReaderModelState {
    Idle,
    PendingRead,
}

impl ReaderModelState {
    fn transition_to_idle(&mut self) {
        match self {
            Self::Idle => panic!("should not transition to idle when already idle"),
            Self::PendingRead => *self = Self::Idle,
        }
    }

    fn transition_to_reading(&mut self) {
        *self = Self::PendingRead;
    }
}

/// Model for the reader.
struct ReaderModel {
    filesystem: Arc<FilesystemModel>,
    ledger: Arc<LedgerModel>,
    state: ReaderModelState,
    current_file: Option<FileModel>,
    current_file_bytes_read: u64,
    current_file_records_read: usize,
    outstanding_event_acks: usize,
    unconsumed_event_acks: usize,
    pending_record_acks: VecDeque<(usize, u64)>,
    unconsumed_record_acks: usize,
    pending_data_file_acks: VecDeque<(u16, usize)>,
}

impl ReaderModel {
    fn new(filesystem: Arc<FilesystemModel>, ledger: Arc<LedgerModel>) -> Self {
        let mut reader = Self {
            filesystem,
            ledger,
            state: ReaderModelState::Idle,
            current_file: None,
            current_file_bytes_read: 0,
            current_file_records_read: 0,
            outstanding_event_acks: 0,
            unconsumed_event_acks: 0,
            pending_record_acks: VecDeque::new(),
            unconsumed_record_acks: 0,
            pending_data_file_acks: VecDeque::new(),
        };

        // We do a dummy call to `check_ready` to simulate what happens when a real buffer is created,
        // as the real initialization process always ensures the current reader data file exists/is opened.
        reader.check_ready();

        reader
    }

    fn reset(&mut self) {
        self.current_file = None;
        self.current_file_records_read = 0;
        self.current_file_bytes_read = 0;
    }

    fn move_to_next_file(&mut self) {
        let required_record_acks = self.current_file_records_read;
        let current_file_id = self.ledger.get_reader_file_id();
        self.pending_data_file_acks
            .push_back((current_file_id, required_record_acks));

        self.reset();
        self.ledger.increment_reader_file_id();
    }

    fn handle_acks(&mut self) {
        // Process record acknowledgements first.
        while self.unconsumed_event_acks > 0 && !self.pending_record_acks.is_empty() {
            let (required_event_acks, record_bytes) =
                self.pending_record_acks.front().copied().unwrap();
            if self.unconsumed_event_acks > 0 {
                // We have enough unconsumed event acknowledgements to fully acknowledge this
                // record. Remove it, consume the event acknowledgements, add a record
                // acknowledgement, and update the buffer size.
                let _ = self.pending_record_acks.pop_front().unwrap();
                self.unconsumed_event_acks -= 1;
                self.unconsumed_record_acks += 1;

                self.ledger.decrement_buffer_size(record_bytes);
                self.ledger
                    .decrement_unread_events(required_event_acks as u64);
            } else {
                // Not enough event acknowledgements to proceed, so we can't do anything more.
                break;
            }
        }

        // Now process data file acknowledgements.
        while self.unconsumed_record_acks > 0 && !self.pending_data_file_acks.is_empty() {
            let (file_id, required_record_acks) =
                self.pending_data_file_acks.front().copied().unwrap();
            if self.unconsumed_record_acks >= required_record_acks {
                // We have enough unconsumed record acknowledgements to fully acknowledge this data
                // file. Remove it, consume the record acknowledgements, and delete the data file.
                let _ = self.pending_data_file_acks.pop_front().unwrap();
                self.unconsumed_record_acks -= required_record_acks;

                assert!(
                    self.filesystem.delete_file(file_id),
                    "invariant violation: tried to delete file id {}, but file does not exist",
                    file_id
                );
            } else {
                // Not enough delete acks to proceed, so we can't do anything more.
                break;
            }
        }
    }

    fn done_with_current_file(&mut self) -> bool {
        let current_file = self.current_file.as_ref().unwrap();
        let file_flushed_bytes = current_file.flushed_size();

        // If we've read as many bytes as there are flushed bytes in the file, and the file has been
        // finalized, then yes, we've gone as far as we can reading this file.
        self.current_file_bytes_read == file_flushed_bytes && current_file.is_finalized()
    }

    fn done_overall(&mut self) -> bool {
        let reader_file_id = self.ledger.get_reader_file_id();
        let writer_file_id = self.ledger.get_writer_file_id();
        let writer_done = self.ledger.is_writer_done();
        let buffer_empty = self.ledger.get_buffer_size() == 0;

        self.done_with_current_file()
            && buffer_empty
            && writer_done
            && reader_file_id == writer_file_id
    }

    fn check_ready(&mut self) -> bool {
        // If we have a data file open already, then we're good:
        if self.current_file.is_some() {
            return true;
        }

        // Try to open the file, and if it does not exist yet, we have to wait for the writer:
        let id = self.ledger.get_reader_file_id();
        match self.filesystem.open_file(id) {
            Some(file) => {
                self.current_file = Some(file);
                true
            }
            None => false,
        }
    }

    fn read_record(&mut self) -> Progress {
        self.state.transition_to_reading();

        loop {
            // Try and process acknowledgements before anything else.
            self.handle_acks();

            // If we can't open our desired current data file, we wait.
            if !self.check_ready() {
                return Progress::Blocked;
            }

            // If the writer is all done, and we've caught up to it, then we have no more records to read.
            if self.done_overall() {
                return Progress::RecordRead(None);
            }

            let current_file = self.current_file.as_ref().unwrap();
            if let Some((record, record_bytes)) = current_file.read() {
                self.track_read(record.event_count(), record_bytes);

                self.state.transition_to_idle();

                return Progress::RecordRead(Some(record));
            }

            // If we've read the entirety of the current data file, and it's finalized, we have to
            // move to the next one.
            if self.done_with_current_file() {
                self.move_to_next_file();
                continue;
            }

            return Progress::Blocked;
        }
    }

    fn track_read(&mut self, event_count: usize, bytes_read: u64) {
        // We tneed to track how many acknowledgements we expect to come in based on the number of
        // records read vs the number of their events that have been acknowledged, as we only adjust
        // the buffer size when a record has been fully acknowledged, since one record may contain
        // multiple events.
        self.outstanding_event_acks += 1;
        self.pending_record_acks
            .push_back((event_count, bytes_read));

        // Keep track of how much progress we've made in terms of this specific data file.
        self.current_file_records_read += 1;
        self.current_file_bytes_read += bytes_read;
    }

    fn acknowledge_read(&mut self) {
        // We check to make sure that we're not about to acknowledge more events than we actually
        // have read but have not yet been acknowledged, because that just should be possible.
        assert!(
            self.outstanding_event_acks > 0,
            "invariant violation: {} events unacked, tried to ack 1",
            self.outstanding_event_acks,
        );

        // Update the outstanding count of events which have not yet been acknowledged, and also
        // update the total number of acknowledgements we've gotten but have not yet been consumed,
        // as a record may have multiple events and they all need to be acknowledged before we can
        // actually count the record as fully acknowledged and removed from the buffer, etc.
        self.outstanding_event_acks -= 1;
        self.unconsumed_event_acks += 1;
    }
}

enum WriterModelState {
    Idle,
    PendingWrite,
    Closed,
}

impl WriterModelState {
    fn transition_to_idle(&mut self) {
        match self {
            Self::Idle => panic!("should not transition to idle when already idle"),
            Self::Closed => panic!("should not transition to idle when already closed"),
            Self::PendingWrite => *self = Self::Idle,
        }
    }

    fn transition_to_writing(&mut self) {
        match self {
            Self::Idle => *self = Self::PendingWrite,
            Self::PendingWrite { .. } => {}
            Self::Closed => panic!("should not transition to writing when already closed"),
        }
    }

    fn transition_to_closed(&mut self) -> bool {
        if let Self::Closed = self {
            false
        } else {
            *self = Self::Closed;
            true
        }
    }
}

/// Model for the writer.
struct WriterModel {
    filesystem: Arc<FilesystemModel>,
    ledger: Arc<LedgerModel>,
    current_file: Option<FileModel>,
    current_file_size: u64,
    current_file_full: bool,
    state: WriterModelState,
    record_writer: RecordWriter<Cursor<Vec<u8>>, Record>,
}

impl WriterModel {
    fn new(filesystem: Arc<FilesystemModel>, ledger: Arc<LedgerModel>) -> Self {
        let record_writer = RecordWriter::new(
            Cursor::new(Vec::new()),
            0,
            ledger.config().write_buffer_size,
            ledger.config().max_data_file_size,
            ledger.config().max_record_size,
        );

        let mut writer = Self {
            filesystem,
            ledger,
            current_file: None,
            current_file_size: 0,
            current_file_full: false,
            state: WriterModelState::Idle,
            record_writer,
        };

        // We do a dummy call to `check_ready` to simulate what happens when a real buffer is created,
        // as the real initialization process always ensures the current writer data file is created/exists.
        writer.check_ready();

        writer
    }

    fn get_archived_record_len(&mut self, record: Record) -> u64 {
        // We do a dummy `archive_record` call to simply do the work of encoding/archiving without
        // writing the value anywhere.  `RecordWriter` clears its encoding/serialization buffers on
        // each call to `archive_record` so we don't have to do any pre/post-cleanup to avoid memory
        // growth, etc.
        let record_len = record.archived_len();

        match self.record_writer.archive_record(1, record) {
            Ok(token) => token.serialized_len() as u64,
            Err(e) => panic!(
                "unexpected encode error: archived_len={} max_record_size={} error={:?}",
                record_len,
                self.ledger.config().max_record_size,
                e,
            ),
        }
    }

    fn get_current_buffer_size(&self) -> u64 {
        let unflushed_bytes = self
            .current_file
            .as_ref()
            .map_or(0, FileModel::unflushed_size);
        self.ledger.get_buffer_size() + unflushed_bytes
    }

    fn reset(&mut self) {
        self.current_file = None;
        self.current_file_size = 0;
        self.current_file_full = false;
    }

    fn try_finalize(&mut self) {
        if let Some(data_file) = self.current_file.as_ref() {
            data_file.finalize();
        }
    }

    fn flush(&mut self) {
        // Flush the current data file, if we have one open:
        let (flushed_events, flushed_bytes) = if let Some(data_file) = self.current_file.as_ref() {
            data_file.flush()
        } else {
            (0, 0)
        };

        self.track_flushed_events(flushed_events as u64, flushed_bytes);
    }

    fn track_flushed_events(&mut self, flushed_events: u64, flushed_bytes: u64) {
        self.ledger.increment_unread_events(flushed_events);
        self.ledger.increment_buffer_size(flushed_bytes);
    }

    fn check_ready(&mut self) -> bool {
        // If our buffer size is over the maximum buffer size, we have to wait for reader progress:
        if self.get_current_buffer_size() >= self.ledger.config().max_buffer_size {
            return false;
        }

        // If our current data file is at or above the limit, then flush it out, close it, and set
        // ourselves to open the next one:
        if self.current_file_full
            || self.current_file_size >= self.ledger.config().max_data_file_size
        {
            self.flush();

            let current_file = self.current_file.as_ref().unwrap();
            current_file.finalize();

            self.reset();
            self.ledger.increment_writer_file_id();
        }

        // At this point, we're not over any size limits, so if we have a file open already, we're
        // good to go.
        if self.current_file.is_some() {
            return true;
        }

        // Try to open the file, and if it already exists, we have to wait for the reader.
        // Otherwise, we _notify_ the reader, since they may be caught up and waiting on us to open
        // the next file and start reading from it:
        let id = self.ledger.get_writer_file_id();
        match self.filesystem.create_file(id) {
            Some(file) => {
                self.current_file = Some(file);
                true
            }
            None => false,
        }
    }

    fn write_record(&mut self, mut record: Record) -> Progress {
        // We don't accept writing records with an event count of zero:
        if record.event_count() == 0 {
            return Progress::WriteError(WriterError::EmptyRecord);
        }

        self.state.transition_to_writing();

        loop {
            // If we can't open our desired current data file, or the buffer is full, we wait.
            if !self.check_ready() {
                return Progress::Blocked;
            }

            // Check if the record would exceed the maximum record size, which should always fail.
            //
            // NOTE: Why are we using the "failed to encode" error here and not the "record too
            // large" error? As the comments in the actual writer code elucidate, the encoding may
            // fail when it actually tries to make sure there's enough space to encode itself, gets
            // told there isn't, and returns a generic error.  We don't know that from the generic
            // error alone, so we have some stand-in code that returns encoder errors as a
            // passthrough, and then it checks afterwards if the encoding buffer exceeds the
            // configured limit.
            //
            // This is a bit redundant as we explicitly limit the buffer we pass to the encoding
            // method to have a maximum capacity of whatever the maximum record limit is.. but it's
            // there to be thorough in the case of a bug on the `bytes` side.
            //
            // TODO: We should probably provide a generic error enum for encoding/decoding where the
            // type can tell us specifically if it ran out of space to encode itself, or if it hit
            // another general error... that's starting to nest the errors a bit deep, though, so
            // I'm not entirely sold.  For our purposes here, we know the expected error when the
            // record can't encode itself due to space limitations, so the differentiation on the
            // front end is more about providing an informative error, but the writer can't really
            // do anything different if they get "failed to encode" vs "record too large".
            let encoded_len = record
                .encoded_size()
                .expect("record used in model must provide this");
            let encoded_len_limit = self.ledger.config().max_record_size - RECORD_HEADER_LEN;
            if encoded_len > encoded_len_limit {
                return Progress::WriteError(WriterError::FailedToEncode {
                    source: EncodeError,
                });
            }

            // Write the record in the same way that the buffer would, which is the only way we can
            // calculate the true size that record occupies.
            let archived_len = self.get_archived_record_len(record.clone());

            // If this record would cause us to exceed the maximum data file size of the current data file, mark the
            // current data file full so that we can loop around and open the next one.
            if self.current_file_size + archived_len > self.ledger.config().max_data_file_size {
                self.current_file_full = true;
                continue;
            }

            // If this record would cause us to exceed our maximum buffer size, then the writer would have to wait for
            // the reader to make some sort of progress to try actually writing it.
            if self.get_current_buffer_size() + archived_len > self.ledger.config().max_buffer_size
            {
                return Progress::Blocked;
            }

            // Now try to "actually" write it, which may or may not fail depending on if the file is
            // full or not/could hold this record.  We archive the record manually, too, to get its true
            // on-disk size:
            let data_file = self
                .current_file
                .as_ref()
                .expect("current file must be present");
            match data_file.write(record, archived_len) {
                (Some(old_record), 0, 0) => {
                    // We would have overfilled the data file, so we need to open a new data file now
                    // and try again. We do this by setting the current file size to the maximum to
                    // trigger the logic to flush the old file, close it, and open the next one:
                    record = old_record;
                    self.current_file_size = self.ledger.config().max_data_file_size;

                    continue;
                }
                (None, flushed_events, flushed_bytes) => {
                    self.current_file_size += archived_len;

                    // We buffered the write but had to do some flushing to make it possible, so
                    // track the events that have now hit the data file.
                    self.track_flushed_events(flushed_events as u64, flushed_bytes);
                }
                _ => {
                    panic!("invariant violation: write can't flush if it has denied write overall")
                }
            }

            self.state.transition_to_idle();

            let written = archived_len.try_into().unwrap();
            return Progress::RecordWritten(written);
        }
    }

    fn close(&mut self) {
        if self.state.transition_to_closed() {
            self.ledger.mark_writer_done();
            self.try_finalize();
        }
    }
}

/// Model for the buffer.
struct BufferModel {
    ledger: Arc<LedgerModel>,
    reader: ReaderModel,
    writer: WriterModel,
}

impl BufferModel {
    fn from_config(config: &DiskBufferConfig<TestFilesystem>) -> Self {
        let filesystem = Arc::new(FilesystemModel::new(config));
        let ledger = Arc::new(LedgerModel::new(config));

        Self {
            ledger: Arc::clone(&ledger),
            reader: ReaderModel::new(Arc::clone(&filesystem), Arc::clone(&ledger)),
            writer: WriterModel::new(filesystem, ledger),
        }
    }

    fn ledger(&self) -> &LedgerModel {
        self.ledger.as_ref()
    }

    fn write_record(&mut self, record: Record) -> Progress {
        self.writer.write_record(record)
    }

    fn flush(&mut self) {
        self.writer.flush();
    }

    fn read_record(&mut self) -> Progress {
        self.reader.read_record()
    }

    fn acknowledge_read(&mut self) {
        self.reader.acknowledge_read();
    }

    fn close_writer(&mut self) {
        self.writer.close();
    }
}

proptest! {
    #[test]
    fn model_check(mut config in arb_buffer_config(), actions in arb_actions(0..64)) {
        let rt = Builder::new_current_thread()
            .enable_all()
            .build()
            .expect("should not fail to build runtime");

        let _a = install_tracing_helpers();
        info!(
            actions = actions.len(),
            max_buffer_size = config.max_buffer_size,
            max_data_file_size = config.max_data_file_size,
            max_record_size = config.max_record_size,
            "Starting model.",
        );

        // We generate a new temporary directory and overwrite the data directory in the buffer
        // configuration. This allows us to use a utility that will generate a random directory each
        // time -- parallel runs of this test can't clobber each other anymore -- but also ensure
        // that the directory is cleaned up when the test run is over.
        let buf_dir = TempDir::with_prefix("vector-buffers-disk-v2-model").expect("creating temp dir should never fail");
        config.data_dir = buf_dir.path().to_path_buf();

        rt.block_on(async move {
            // This model tries to encapsulate all of the behavior of the disk buffer v2
            // implementation, and has a few major parts that we'll briefly talk about: the model
            // itself, input actions, and the sequencer.
            //
            // At the very top, we have our input actions, which are mapped one-to-one with the
            // possible actions that can influence the disk buffer: reaading records, writing
            // records, flushing writes, and acknowledging reads.
            //
            // After that, we have the model itself, which essentially a barebones re-implementation
            // of the disk buffer itself without any asynchrony, rich error handling, etc.  We scope
            // its behavior in certain ways -- no asynchrony, deterministic I/O, etc -- so that we
            // can focus on the core logic how what should the state of the disk buffer be after
            // executing a certain sequence of actions.
            //
            // Finally, we have the action sequencer.  As part of any property test, you inevitably
            // want to, and need to, test the actual system: the system under test, or SUT.  In our
            // case, however, our SUT is asynchronous, which represents a problem when we want to be
            // able to apply an action to it and observe the change in state without letting the
            // asynchronous runtime drive background computations or operations that might change
            // the state of the SUT before the next time we apply an action to it.  To deal with
            // this, we have the action sequencer.
            //
            // The action sequencer translates the input action into a real action against the SUT,
            // but holds the action future directly, instead of spawning it on a runtime to run to
            // its logical conclusion.  This lets us poll it in a one-shot mode, as well as
            // intercept its waker state.  Now, as we run one action that may need to logically wait
            // for an asynchronous wakeup from another operation occurring, we can determine if
            // running a subsequent action actually woke up the action that needed to wait.
            //
            // Beyond that, the action sequencer is also aware of the constraints around the API of
            // the buffer, such as the fact that all operations require mutable access, so there can
            // only be a write or flush operation in-flight for the writer, but not both, as well as
            // one read operation in-flight for the reader.
            //
            // Thus, the action sequencer can start operations, know when they've made progress and
            // should be tried again before pulling a new action from the remaining actions in the
            // input sequence, and so on.  Effectively, we can deterministically drive asynchronous
            // actions that are coupled to one another, in a lockstep fashion, with the model.
            let mut model = BufferModel::from_config(&config);

            let usage_handle = BufferUsageHandle::noop();
            let (writer, reader, _acker, ledger) =
                Buffer::<Record>::from_config_inner(config, usage_handle)
                    .await
                    .expect("should not fail to build buffer");

            let mut sequencer = ActionSequencer::new(actions, reader, writer);

            let mut closed_writers = false;

            loop {
                // The model runs in a current-thread tokio runtime,
                // but the acknowledgement handling runs in a
                // background task. This yields to any such background
                // task before returning in order to ensure
                // acknowledgements are fully accounted for before
                // doing the next operation.
                tokio::task::yield_now().await;

                // We manully check if the sequencer has any write operations left, either
                // in-flight or yet-to-be-triggered, and if none are left, we mark the writer
                // closed.  This allows us to properly inform the model that reads should start
                // returning `None` if there's no more flushed records left vs being blocked on
                // writer activity.
                if sequencer.all_write_operations_finished() && !closed_writers {
                    model.close_writer();
                    sequencer.close_writer();

                    closed_writers = true;
                }

                // If we were able to trigger a new action, see if it's an action we can immediately
                // run against the model.  If it's an action that may be asynchronous/blocked on
                // progress of another component, we try it later on, which lets us deduplicate some code.
                if let Some(action) = sequencer.trigger_next_runnable_action() {
                    if let Action::AcknowledgeRead = action {
                        // Acknowledgements are based on atomics, so they never wait asynchronously.
                        model.acknowledge_read();
                    }
                } else {
                    let mut made_progress = false;

                    // We had no triggerable action, so check if the sequencer has an in-flight write
                    // operation, or in-flight read operation, and see if either can complete.  If
                    // so, we then run them against the model.
                    if let Some((action, sut_result)) = sequencer.get_pending_write_action() {
                        match action {
                            Action::WriteRecord(record) => {
                                let model_result = model.write_record(record.clone());
                                match sut_result {
                                    // The SUT made no progress, so the model should not have made
                                    // progress either.
                                    Poll::Pending => prop_assert_eq!(model_result, Progress::Blocked, "expected blocked write"),
                                    Poll::Ready(sut_result) => {
                                        made_progress = true;
                                        match sut_result {
                                            WriteActionResult::Write(result) => match result {
                                                Ok(written) => prop_assert_eq!(model_result, Progress::RecordWritten(written), "expected completed write"),
                                                Err(e) => prop_assert_eq!(model_result, Progress::WriteError(e), "expected write error"),
                                            },
                                            WriteActionResult::Flush(r) => panic!("got unexpected flush action result for pending write: {:?}", r),
                                        }
                                    },
                                }
                            },
                            Action::FlushWrites => {
                                // Technically speaking, a flush should never actually block under test
                                // because we've made flushing deterministic with our filesystem
                                // implementation.  This is why despite the fact that the sequencer has
                                // to run it like an async operation, we don't check the result like an
                                // async operation.
                                model.flush();
                                match sut_result {
                                    Poll::Pending => panic!("flush should never be blocked"),
                                    Poll::Ready(sut_result) => match sut_result {
                                        WriteActionResult::Flush(result) => prop_assert!(result.is_ok()),
                                        WriteActionResult::Write(r) => panic!("got unexpected write action result for pending flush: {:?}", r),
                                    },
                                }
                            },
                            a => panic!("invalid action for pending write: {:?}", a),
                        }
                    }

                    if let Some((action, sut_result)) = sequencer.get_pending_read_action() {
                        match action {
                            Action::ReadRecord => {
                                let model_result = model.read_record();
                                match sut_result {
                                    // The SUT made no progress, so the model should not have made
                                    // progress either.
                                    Poll::Pending => prop_assert_eq!(model_result, Progress::Blocked, "expected blocked read"),
                                    Poll::Ready(sut_result) => {
                                        made_progress = true;
                                        match sut_result {
                                            ReadActionResult::Read(result) => match result {
                                                Ok(maybe_record) => prop_assert_eq!(model_result, Progress::RecordRead(maybe_record.clone()), "expected record read"),
                                                Err(e) => prop_assert_eq!(model_result, Progress::ReadError(e), "expected read error"),
                                            },
                                        }
                                    },
                                }
                            },
                            a => panic!("invalid action for pending read: {:?}", a),
                        }
                    }

                    // We need to detect if our model/SUT is correctly "stalled" based on the
                    // actions we've triggered so far, since the list of input actions may correctly
                    // lead to a test that cannot actually run all actions to completion.
                    //
                    // If we made any progress at all on an in-flight operation, we continue.
                    // Otherwise, we check if we're stuck, where "stuck" implies that we have an
                    // in-flight operation that is pending and no other
                    // runnable-but-yet-to-have-been-run actions that could otherwise unblock it.
                    if !made_progress && !sequencer.has_remaining_runnable_actions() {
                        // We have nothing else to trigger/run, so we have nothing that could
                        // possibly allow the in-flight operation(s) to complete, so we break.
                        break
                    }
                }
            }

            // The model/sequencer got as far as they could, so just check to make sure the
            // model/SUT are in agreement in terms of buffer size, unread records (events), etc:
            prop_assert_eq!(model.ledger().get_buffer_size(), ledger.get_total_buffer_size(),
                "model and SUT buffer size should be equal");

            // NOTE: We call them "unread events" here, but the buffer calls them "records".  A
            // record is generally a single write, which might represent one event or N events.
            // However, the record ID counter is advanced by the number of events in a record, so at
            // the end of the day, the "total record" count is really the total event count.
            prop_assert_eq!(model.ledger().get_unread_events(), ledger.get_total_records(),
                "model and SUT unread events should be equal");

            Ok(())
        })?;
    }
}<|MERGE_RESOLUTION|>--- conflicted
+++ resolved
@@ -17,11 +17,7 @@
 use crate::{
     buffer_usage_data::BufferUsageHandle,
     encoding::FixedEncodable,
-<<<<<<< HEAD
-    test::install_tracing_helpers,
-=======
     test::common::install_tracing_helpers,
->>>>>>> 38c24354
     variants::disk_v2::{
         common::MAX_FILE_ID, record::RECORD_HEADER_LEN, writer::RecordWriter, Buffer,
         DiskBufferConfig, WriterError,

--- conflicted
+++ resolved
@@ -1,9 +1,6 @@
 use crate::lookup_v2::{parse_path, BorrowedSegment, Path};
 use std::fmt::Write;
-<<<<<<< HEAD
 use std::fmt::{Display, Formatter};
-=======
->>>>>>> 8e2201bc
 use vector_config::configurable_component;
 
 /// A lookup path.
@@ -47,7 +44,6 @@
         vec![OwnedSegment::field(field)].into()
     }
 
-<<<<<<< HEAD
     /// Create the possible fields that can be followed by this lookup.
     /// Because of coalesced paths there can be a number of different combinations.
     /// There is the potential for this function to create a vast number of different
@@ -91,8 +87,7 @@
 
         components
     }
-=======
->>>>>>> 8e2201bc
+
     pub fn push(&mut self, segment: OwnedSegment) {
         self.segments.push(segment);
     }
@@ -102,15 +97,12 @@
             segments: vec![OwnedSegment::Invalid],
         }
     }
-<<<<<<< HEAD
 }
 
 impl Display for OwnedPath {
     fn fmt(&self, f: &mut Formatter<'_>) -> std::fmt::Result {
         write!(f, "{}", String::from(self.clone()))
     }
-=======
->>>>>>> 8e2201bc
 }
 
 impl From<String> for OwnedPath {
@@ -121,7 +113,6 @@
 
 impl From<OwnedPath> for String {
     fn from(owned: OwnedPath) -> Self {
-<<<<<<< HEAD
         let mut coalesce_i = 0;
 
         owned
@@ -165,56 +156,6 @@
             })
             .collect::<Vec<_>>()
             .join("")
-=======
-        if owned.segments.is_empty() {
-            String::from("<invalid>")
-        } else {
-            let mut coalesce_i = 0;
-
-            owned
-                .segments
-                .iter()
-                .enumerate()
-                .map(|(i, segment)| match segment {
-                    OwnedSegment::Field(field) => {
-                        serialize_field(field.as_ref(), (i != 0).then(|| "."))
-                    }
-                    OwnedSegment::Index(index) => format!("[{}]", index),
-                    OwnedSegment::Invalid => {
-                        (if i == 0 { "<invalid>" } else { ".<invalid>" }).to_owned()
-                    }
-                    OwnedSegment::Coalesce(fields) => {
-                        let mut output = String::new();
-                        let (last, fields) =
-                            fields.split_last().expect("coalesce must not be empty");
-                        for field in fields {
-                            let field_output = serialize_field(
-                                field.as_ref(),
-                                Some(if coalesce_i == 0 {
-                                    if i == 0 {
-                                        "("
-                                    } else {
-                                        ".("
-                                    }
-                                } else {
-                                    "|"
-                                }),
-                            );
-                            coalesce_i += 1;
-                            output.push_str(&field_output);
-                        }
-                        let _ = write!(
-                            output,
-                            "{})",
-                            serialize_field(last.as_ref(), (coalesce_i != 0).then(|| "|"))
-                        );
-                        output
-                    }
-                })
-                .collect::<Vec<_>>()
-                .join("")
-        }
->>>>>>> 8e2201bc
     }
 }
 
@@ -253,11 +194,7 @@
     }
 }
 
-<<<<<<< HEAD
 #[derive(Clone, Debug, Eq, PartialEq, Hash, PartialOrd, Ord)]
-=======
-#[derive(Clone, Debug, Eq, PartialEq)]
->>>>>>> 8e2201bc
 pub enum OwnedSegment {
     Field(String),
     Index(isize),
@@ -287,7 +224,6 @@
         matches!(self, OwnedSegment::Invalid)
     }
 
-<<<<<<< HEAD
     pub fn can_start_with(&self, prefix: &OwnedSegment) -> bool {
         match (self, prefix) {
             (OwnedSegment::Invalid, _) | (_, OwnedSegment::Invalid) => false,
@@ -302,21 +238,6 @@
                 a.iter().any(|a_field| b.contains(a_field))
             }
         }
-=======
-impl From<Vec<&'static str>> for OwnedSegment {
-    fn from(fields: Vec<&'static str>) -> Self {
-        fields
-            .into_iter()
-            .map(ToString::to_string)
-            .collect::<Vec<_>>()
-            .into()
-    }
-}
-
-impl From<Vec<String>> for OwnedSegment {
-    fn from(fields: Vec<String>) -> Self {
-        OwnedSegment::Coalesce(fields)
->>>>>>> 8e2201bc
     }
 }
 
